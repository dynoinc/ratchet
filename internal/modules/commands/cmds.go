package commands

import (
	"context"
	"encoding/json"
	"fmt"
	"log/slog"
	"os"
	"strings"

	"github.com/mark3labs/mcp-go/client"
	"github.com/mark3labs/mcp-go/mcp"
	"github.com/openai/openai-go"
	"github.com/slack-go/slack"
	"go.opentelemetry.io/otel"
	"go.opentelemetry.io/otel/codes"
	"go.opentelemetry.io/otel/trace"

	"github.com/dynoinc/ratchet/internal"
	"github.com/dynoinc/ratchet/internal/docs"
	"github.com/dynoinc/ratchet/internal/inbuilt_tools"
	"github.com/dynoinc/ratchet/internal/llm"
	rsemconv "github.com/dynoinc/ratchet/internal/otel/semconv"
	"github.com/dynoinc/ratchet/internal/slack_integration"
	"github.com/dynoinc/ratchet/internal/storage/schema"
	"github.com/dynoinc/ratchet/internal/storage/schema/dto"
)

type Config struct {
	MCPServerURLs []string `envconfig:"MCP_SERVER_URLS"`
}

type Commands struct {
	config           Config
	bot              *internal.Bot
	slackIntegration slack_integration.Integration
	llmClient        llm.Client
	tracer           trace.Tracer
	mcpClients       []*client.Client
}

func New(
	ctx context.Context,
	config Config,
	bot *internal.Bot,
	slackIntegration slack_integration.Integration,
	llmClient llm.Client,
	docsConfig *docs.Config,
) (*Commands, error) {
	var mcpClients []*client.Client

	// Inbuilt tools
	inbuilt, err := inbuilt_tools.Client(ctx, schema.New(bot.DB), llmClient, slackIntegration, docsConfig)
	if err != nil {
		return nil, fmt.Errorf("creating inbuilt tools client: %w", err)
	}
	mcpClients = append(mcpClients, inbuilt)

	// External MCP servers
	for _, url := range config.MCPServerURLs {
		mc, err := client.NewStdioMCPClient(url, os.Environ())
		if err != nil {
			return nil, fmt.Errorf("creating MCP client: %w", err)
		}

		_, err = mc.Initialize(ctx, mcp.InitializeRequest{})
		if err != nil {
			return nil, fmt.Errorf("initializing MCP client: %w", err)
		}

		slog.DebugContext(ctx, "created MCP client", "url", url)
		mcpClients = append(mcpClients, mc)
	}

	return &Commands{
		config:           config,
		bot:              bot,
		slackIntegration: slackIntegration,
		llmClient:        llmClient,
		mcpClients:       mcpClients,
		tracer:           otel.Tracer("ratchet.commands"),
	}, nil
}

func (c *Commands) Name() string {
	return "commands"
}

func (c *Commands) OnMessage(ctx context.Context, channelID string, slackTS string, msg dto.MessageAttrs) error {
	if msg.Message.BotID != "" || msg.Message.BotUsername != "" || msg.Message.SubType != "" {
		return nil
	}

	return c.Respond(ctx, channelID, slackTS, msg)
}

func (c *Commands) OnThreadMessage(ctx context.Context, channelID string, slackTS string, parentTS string, msg dto.MessageAttrs) error {
	return c.Respond(ctx, channelID, parentTS, msg)
}

<<<<<<< HEAD
func (c *Commands) Generate(ctx context.Context, channelID string, slackTS string, msg dto.MessageAttrs, force bool) (string, error) {
	ctx, span := c.tracer.Start(ctx, "commands.generate",
		trace.WithAttributes(
			rsemconv.SlackUserKey.String(msg.Message.User),
			rsemconv.SlackChannelIDKey.String(channelID),
			rsemconv.SlackTimestampKey.String(slackTS),
			rsemconv.ForceTraceKey.Bool(force),
		),
	)
	defer span.End()
=======
func (c *Commands) Generate(ctx context.Context, channelID string, slackTS string, msg dto.MessageAttrs) (string, error) {
>>>>>>> 37ed4f7f
	botID := c.slackIntegration.BotUserID()
	if !strings.HasPrefix(msg.Message.Text, fmt.Sprintf("<@%s> ", botID)) {
		return "", nil
	}

	topMsg, err := c.bot.GetMessage(ctx, channelID, slackTS)
	if err != nil {
		return "", fmt.Errorf("getting top message: %w", err)
	}

	// Get thread messages for context
	threadMessages, err := c.getThreadMessages(ctx, channelID, slackTS)
	if err != nil {
		slog.WarnContext(ctx, "failed to get thread messages for context", "error", err)
	}

	var openAITools []openai.ChatCompletionToolParam
	toolToClient := make(map[string]*client.Client)
	for _, mcpClient := range c.mcpClients {
		tools, err := mcpClient.ListTools(ctx, mcp.ListToolsRequest{})
		if err != nil {
			slog.WarnContext(ctx, "listing tools", "error", err)
			continue
		}

		for _, t := range tools.Tools {
			required := t.InputSchema.Required
			if required == nil {
				required = []string{}
			}

			properties := t.InputSchema.Properties
			if properties == nil {
				properties = map[string]any{}
			}

			inputSchemaMap := map[string]any{
				"type":       t.InputSchema.Type,
				"properties": properties,
				"required":   required,
			}

			openAITools = append(openAITools, openai.ChatCompletionToolParam{
				Type: "function",
				Function: openai.FunctionDefinitionParam{
					Name:        t.Name,
					Description: openai.String(t.Description),
					Parameters:  openai.FunctionParameters(inputSchemaMap),
				},
			})

			toolToClient[t.Name] = mcpClient
		}
	}

	// Build conversation history from thread messages
	var conversationHistory []openai.ChatCompletionMessageParamUnion

	// Build system message with context
	systemPrompt := fmt.Sprintf(`You are a helpful assistant that manages Slack channels and provides various utilities.

CURRENT CONTEXT:
- Channel ID: %s
- Use this channel_id when tools require it`, channelID)

	// Add alert firing context if topMsg is an alert firing
	if topMsg.Attrs.IncidentAction.Action == dto.ActionOpenIncident {
		systemPrompt += fmt.Sprintf(`
- Alert Context: Service "%s" - Alert "%s" (Priority: %s)`,
			topMsg.Attrs.IncidentAction.Service,
			topMsg.Attrs.IncidentAction.Alert,
			topMsg.Attrs.IncidentAction.Priority)
	}

	systemPrompt += `

IMPORTANT INSTRUCTIONS:
1. **PRIMARY FOCUS**: Always prioritize and focus on the latest user request. Use conversation history primarily for context and understanding, not as the main topic.
2. **ALWAYS use the available tools** when they can help answer the user's request or perform actions
3. **DO NOT** try to answer questions about data, reports, documentation, or channel information without using the appropriate tools first
4. If unsure which tools to use, try relevant ones to explore what data is available
5. **ONLY offer capabilities that are available through your tools** - do not suggest checking external systems like GitHub status, deployment status, or other services unless you have specific tools for them
6. If a user asks about something you cannot do with available tools, politely explain what you can help with instead
7. **RESPOND TO THE CURRENT REQUEST**: Even if the conversation history contains previous topics or requests, always address the most recent user message first

DOCUMENTATION SEARCH STRATEGY:
When answering documentation questions, use BOTH search tools strategically:

**For Internal Documentation Questions:**
- Use docsearch to find relevant internal documentation from the database
- This searches through existing documentation that has been indexed
- Use limit=10 for comprehensive answers, limit=1 for finding specific docs to update

**For Code Examples and Implementation Questions:**
- Use upstream_search to find code snippets and implementation patterns from upstream repositories
- This searches across GitHub repositories and other external sources for actual code examples

**For Comprehensive Documentation Answers:**
- Start with docsearch to find relevant internal documentation
- Then use upstream_search to find code examples and implementation patterns
- Combine both sources to provide complete answers with both documentation and code examples

DOCUMENTATION UPDATE WORKFLOW:
When a user requests documentation updates, follow this 2-step process:
1. **STEP 1 - Find and Review**: Use docsearch to find relevant documents, then use docread to get the full content of the most relevant document
2. **STEP 2 - Update**: After reviewing the current content, use docupdate to create a pull request with the proposed changes
Always explain what you're doing at each step and get user approval before proceeding to step 2.

RESPONSE FORMAT:
You are writing for a Slack section block. Use Slack's mrkdwn format:
• *bold*, _italic_, ~strike~
• Bullet lists with * or - 
• Inline code and code blocks
• Blockquotes with >
• Links as <url|text>

Do NOT use: headings (#), tables, or HTML.
Keep responses under 3000 characters.

Always be thorough in using tools to provide accurate, up-to-date information rather than making assumptions.`

	conversationHistory = append(conversationHistory, openai.SystemMessage(systemPrompt))
	// Add top message to conversation history
	topMsgText := strings.TrimPrefix(topMsg.Attrs.Message.Text, fmt.Sprintf("<@%s> ", botID))
	conversationHistory = append(conversationHistory, openai.UserMessage(topMsgText))

	// Add thread history
	for _, threadMsg := range threadMessages {
		if threadMsg.Attrs.Message.User == c.slackIntegration.BotUserID() {
			// Assistant message
			conversationHistory = append(conversationHistory, openai.AssistantMessage(threadMsg.Attrs.Message.Text))
		} else {
			// User message
			threadMsgText := strings.TrimPrefix(threadMsg.Attrs.Message.Text, fmt.Sprintf("<@%s> ", c.slackIntegration.BotUserID()))
			conversationHistory = append(conversationHistory, openai.UserMessage(threadMsgText))
		}
	}

	var response string
	for range 5 {
		completion, err := c.llmClient.RunChatCompletionWithTools(ctx, conversationHistory, openAITools)
		if err != nil {
			return "", fmt.Errorf("processing request: %w", err)
		}

		toolCalls := completion.Choices[0].Message.ToolCalls
		if len(toolCalls) == 0 {
			response = completion.Choices[0].Message.Content
			break
		}

		conversationHistory = append(conversationHistory, completion.Choices[0].Message.ToParam())
		for _, toolCall := range toolCalls {
			client, ok := toolToClient[toolCall.Function.Name]
			if !ok {
				slog.ErrorContext(ctx, "Tool not found", "tool", toolCall.Function.Name)
				continue
			}

			var args map[string]any
			if err := json.Unmarshal([]byte(toolCall.Function.Arguments), &args); err != nil {
				return "", fmt.Errorf("unmarshalling tool call arguments: %w", err)
			}

			slog.DebugContext(ctx, "calling tool", "tool", toolCall.Function.Name, "id", toolCall.ID)
			res, err := client.CallTool(ctx, mcp.CallToolRequest{
				Params: mcp.CallToolParams{
					Name:      toolCall.Function.Name,
					Arguments: args,
				},
			})
			slog.DebugContext(ctx, "tool call result", "tool", toolCall.Function.Name, "id", toolCall.ID, "error", err)

			if err != nil {
				return "", fmt.Errorf("tool %q execution failed: %w", toolCall.Function.Name, err)
			}

			if res.IsError {
				jsn, _ := json.Marshal(res)
				return "", fmt.Errorf("tool %q execution failed: %s", toolCall.Function.Name, string(jsn))
			}

			parts := []openai.ChatCompletionContentPartTextParam{}
			for _, content := range res.Content {
				if text, ok := mcp.AsTextContent(content); ok {
					parts = append(parts, openai.ChatCompletionContentPartTextParam{
						Type: "text",
						Text: text.Text,
					})
				}
			}

			conversationHistory = append(conversationHistory, openai.ChatCompletionMessageParamUnion{
				OfTool: &openai.ChatCompletionToolMessageParam{
					ToolCallID: toolCall.ID,
					Content:    openai.ChatCompletionToolMessageParamContentUnion{OfArrayOfContentParts: parts},
				},
			})
		}
	}

	span.SetAttributes(rsemconv.ResponseMessageSizeKey.Int(len(response)))
	if response == "" {
		span.SetStatus(codes.Error, "empty response")
	}

	return response, nil
}

// getThreadMessages retrieves the last 10 messages in a thread
func (c *Commands) getThreadMessages(ctx context.Context, channelID string, slackTS string) ([]schema.GetThreadMessagesRow, error) {
	// Get thread messages from database
	threadMessages, err := schema.New(c.bot.DB).GetThreadMessages(ctx, schema.GetThreadMessagesParams{
		ChannelID: channelID,
		ParentTs:  slackTS,
		BotID:     "", // Don't filter out bot messages, we'll classify them ourselves
		LimitVal:  10,
	})
	if err != nil {
		return nil, fmt.Errorf("getting thread messages: %w", err)
	}

	return threadMessages, nil
}

<<<<<<< HEAD
func (c *Commands) Respond(ctx context.Context, channelID string, slackTS string, msg dto.MessageAttrs, force bool) error {
	ctx, span := c.tracer.Start(ctx, "commands.respond",
		trace.WithAttributes(
			rsemconv.SlackUserKey.String(msg.Message.User),
			rsemconv.SlackChannelIDKey.String(channelID),
			rsemconv.SlackTimestampKey.String(slackTS),
			rsemconv.ForceTraceKey.Bool(force),
		),
	)
	defer span.End()
	response, err := c.Generate(ctx, channelID, slackTS, msg, force)
=======
func (c *Commands) Respond(ctx context.Context, channelID string, slackTS string, msg dto.MessageAttrs) error {
	response, err := c.Generate(ctx, channelID, slackTS, msg)
>>>>>>> 37ed4f7f
	if err != nil {
		return err
	}

	if response != "" {
		blocks := []slack.Block{
			slack.NewSectionBlock(
				slack.NewTextBlockObject(slack.MarkdownType, response, false, false),
				nil, nil,
			),
		}
		blocks = append(blocks, slack_integration.CreateSignatureBlock("Commands")...)
		return c.slackIntegration.PostThreadReply(ctx, channelID, slackTS, blocks...)
	}

	return nil
}<|MERGE_RESOLUTION|>--- conflicted
+++ resolved
@@ -98,21 +98,17 @@
 	return c.Respond(ctx, channelID, parentTS, msg)
 }
 
-<<<<<<< HEAD
-func (c *Commands) Generate(ctx context.Context, channelID string, slackTS string, msg dto.MessageAttrs, force bool) (string, error) {
+func (c *Commands) Generate(ctx context.Context, channelID string, slackTS string, msg dto.MessageAttrs) (string, error) {
 	ctx, span := c.tracer.Start(ctx, "commands.generate",
 		trace.WithAttributes(
 			rsemconv.SlackUserKey.String(msg.Message.User),
 			rsemconv.SlackChannelIDKey.String(channelID),
 			rsemconv.SlackTimestampKey.String(slackTS),
-			rsemconv.ForceTraceKey.Bool(force),
+			rsemconv.ForceTraceKey.Bool(true),
 		),
 	)
 	defer span.End()
-=======
-func (c *Commands) Generate(ctx context.Context, channelID string, slackTS string, msg dto.MessageAttrs) (string, error) {
->>>>>>> 37ed4f7f
-	botID := c.slackIntegration.BotUserID()
+botID := c.slackIntegration.BotUserID()
 	if !strings.HasPrefix(msg.Message.Text, fmt.Sprintf("<@%s> ", botID)) {
 		return "", nil
 	}
@@ -337,22 +333,17 @@
 	return threadMessages, nil
 }
 
-<<<<<<< HEAD
-func (c *Commands) Respond(ctx context.Context, channelID string, slackTS string, msg dto.MessageAttrs, force bool) error {
+func (c *Commands) Respond(ctx context.Context, channelID string, slackTS string, msg dto.MessageAttrs) error {
 	ctx, span := c.tracer.Start(ctx, "commands.respond",
 		trace.WithAttributes(
 			rsemconv.SlackUserKey.String(msg.Message.User),
 			rsemconv.SlackChannelIDKey.String(channelID),
 			rsemconv.SlackTimestampKey.String(slackTS),
-			rsemconv.ForceTraceKey.Bool(force),
+			rsemconv.ForceTraceKey.Bool(true),
 		),
 	)
 	defer span.End()
-	response, err := c.Generate(ctx, channelID, slackTS, msg, force)
-=======
-func (c *Commands) Respond(ctx context.Context, channelID string, slackTS string, msg dto.MessageAttrs) error {
 	response, err := c.Generate(ctx, channelID, slackTS, msg)
->>>>>>> 37ed4f7f
 	if err != nil {
 		return err
 	}
