--- conflicted
+++ resolved
@@ -381,11 +381,7 @@
 		return
 	}
 
-<<<<<<< HEAD
-	response, err := h.commands.Generate(ctx, channelID, threadTS, msg.Attrs, true /* force */)
-=======
 	response, err := h.commands.Generate(r.Context(), channelID, threadTS, msg.Attrs)
->>>>>>> 37ed4f7f
 	if err != nil {
 		http.Error(w, fmt.Sprintf("generating command: %v", err), http.StatusInternalServerError)
 		return
@@ -415,11 +411,7 @@
 		return
 	}
 
-<<<<<<< HEAD
-	err = h.commands.Respond(ctx, channelID, threadTS, msg.Attrs, true /* force */)
-=======
 	err = h.commands.Respond(r.Context(), channelID, threadTS, msg.Attrs)
->>>>>>> 37ed4f7f
 	if err != nil {
 		http.Error(w, fmt.Sprintf("generating command: %v", err), http.StatusInternalServerError)
 		return
