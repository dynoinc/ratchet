name: Release

on:
  schedule:
    - cron: '0 2 * * *' 
  workflow_dispatch:

jobs:
  build:
    uses: ./.github/workflows/build.yml

  bump_version:
    runs-on: ubuntu-latest
    needs: build
    if: success()
    permissions:
      contents: write
    outputs:
      VERSION: ${{ steps.generate_version.outputs.VERSION }}
      COMMIT_HASH: ${{ steps.commit-and-push.outputs.commit_hash }}
    
    steps:
    - uses: actions/checkout@v4
      with:
        fetch-depth: 0

<<<<<<< HEAD
=======
    - name: Install uv
      uses: astral-sh/setup-uv@v3
      with:
          enable-cache: true

    - name: Check for new commits
      id: check_commits
      run: |
        LAST_TAG=$(git describe --tags --abbrev=0 || echo "")
        if [ -z "$LAST_TAG" ]; then
          echo "No previous tag found. Proceeding with version bump."
          echo "NEW_COMMITS=true" >> $GITHUB_ENV
        else
          NEW_COMMITS=$(git log $LAST_TAG..HEAD --oneline)
          if [ -z "$NEW_COMMITS" ]; then
            echo "No new commits since last tag."
            echo "NEW_COMMITS=false" >> $GITHUB_ENV
          else
            echo "New commits found."
            echo "NEW_COMMITS=true" >> $GITHUB_ENV
          fi
        fi
    
>>>>>>> 1b3c94c8
    - name: Generate version
      id: generate_version
      if: env.NEW_COMMITS == 'true'
      run: |
        DATE=$(date +'%Y.%m.%d')
        COUNT=$(git tag | grep -c "^v$DATE" || true)
        VERSION="v$DATE.$COUNT"
        echo "VERSION=$VERSION" >> $GITHUB_OUTPUT
    
<<<<<<< HEAD
=======
    - name: Update pyproject.toml
      if: env.NEW_COMMITS == 'true'
      run: |
        sed -i 's/^version = .*/version = "${{ steps.generate_version.outputs.VERSION }}"/' pyproject.toml
        uv lock
    
>>>>>>> 1b3c94c8
    - name: Commit version update
      id: commit-and-push
      if: env.NEW_COMMITS == 'true'
      run: |
        git config --local user.email "action@github.com"
        git config --local user.name "GitHub Action"
        git commit -am "Bump version to ${{ steps.generate_version.outputs.VERSION }}"
        git tag ${{ steps.generate_version.outputs.VERSION }}
        git push && git push --tags
        echo "commit_hash=$(git rev-parse HEAD)" >> $GITHUB_OUTPUT

  push:
    runs-on: ubuntu-latest
    needs: bump_version
    if: needs.bump_version.outputs.VERSION != '' && success()
    permissions:
      contents: read
      packages: write

    steps:
    - uses: actions/checkout@v4
      with:
        ref: ${{ needs.bump_version.outputs.COMMIT_HASH }}
        fetch-depth: 0

    - name: Set up QEMU
      uses: docker/setup-qemu-action@v3

    - name: Set up Docker Buildx
      uses: docker/setup-buildx-action@v3

    - name: Log in to GitHub Container Registry
      uses: docker/login-action@v1
      with:
        registry: ghcr.io
        username: ${{ github.actor }}
        password: ${{ secrets.GITHUB_TOKEN }}
    
    - name: Build and push Docker image
      uses: docker/build-push-action@v6
      with:
        context: .
        push: true
        platforms: linux/amd64,linux/arm64
        tags: |
          ghcr.io/${{ github.repository }}:latest
          ghcr.io/${{ github.repository }}:${{ needs.bump_version.outputs.VERSION }}

  purge_old_versions:
    runs-on: ubuntu-latest
    needs: push
    if: success()
    permissions:
      packages: write
 
    steps:
      - uses: actions/delete-package-versions@v5
        with:
          package-name: ratchet
          package-type: container
          num-old-versions-to-delete: 1
          min-versions-to-keep: 14<|MERGE_RESOLUTION|>--- conflicted
+++ resolved
@@ -24,13 +24,6 @@
       with:
         fetch-depth: 0
 
-<<<<<<< HEAD
-=======
-    - name: Install uv
-      uses: astral-sh/setup-uv@v3
-      with:
-          enable-cache: true
-
     - name: Check for new commits
       id: check_commits
       run: |
@@ -49,7 +42,6 @@
           fi
         fi
     
->>>>>>> 1b3c94c8
     - name: Generate version
       id: generate_version
       if: env.NEW_COMMITS == 'true'
@@ -59,15 +51,6 @@
         VERSION="v$DATE.$COUNT"
         echo "VERSION=$VERSION" >> $GITHUB_OUTPUT
     
-<<<<<<< HEAD
-=======
-    - name: Update pyproject.toml
-      if: env.NEW_COMMITS == 'true'
-      run: |
-        sed -i 's/^version = .*/version = "${{ steps.generate_version.outputs.VERSION }}"/' pyproject.toml
-        uv lock
-    
->>>>>>> 1b3c94c8
     - name: Commit version update
       id: commit-and-push
       if: env.NEW_COMMITS == 'true'
