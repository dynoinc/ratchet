-- name: AddChannel :one
INSERT INTO channels (channel_id)
VALUES ($1)
ON CONFLICT (channel_id) DO UPDATE SET channel_id = channels.channel_id
RETURNING *;

<<<<<<< HEAD
-- name: UpdateLatestSlackTs :exec
UPDATE channels
SET latest_slack_ts = $2
WHERE channel_id = $1;

-- name: GetChannel :one
SELECT * FROM channels
WHERE channel_id = $1;

-- name: GetChannels :many
SELECT * FROM channels;
=======
-- name: GetSlackChannels :many
SELECT * FROM channels;

-- name: RemoveChannel :exec
DELETE FROM channels WHERE channel_id = $1;
>>>>>>> aae527e0
<|MERGE_RESOLUTION|>--- conflicted
+++ resolved
@@ -4,7 +4,6 @@
 ON CONFLICT (channel_id) DO UPDATE SET channel_id = channels.channel_id
 RETURNING *;
 
-<<<<<<< HEAD
 -- name: UpdateLatestSlackTs :exec
 UPDATE channels
 SET latest_slack_ts = $2
@@ -16,10 +15,6 @@
 
 -- name: GetChannels :many
 SELECT * FROM channels;
-=======
--- name: GetSlackChannels :many
-SELECT * FROM channels;
 
 -- name: RemoveChannel :exec
-DELETE FROM channels WHERE channel_id = $1;
->>>>>>> aae527e0
+DELETE FROM channels WHERE channel_id = $1;